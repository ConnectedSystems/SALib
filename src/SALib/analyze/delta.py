<<<<<<< HEAD
from __future__ import division
from __future__ import print_function

from scipy.stats import norm, gaussian_kde, rankdata

import numpy as np

from . import common_args
from ..util import read_param_file, ResultDict


def analyze(problem, X, Y, num_resamples=100,
            conf_level=0.95, print_to_console=False, seed=None):
    """Perform Delta Moment-Independent Analysis on model outputs.

    Returns a dictionary with keys 'delta', 'delta_conf', 'S1', and 'S1_conf',
    where each entry is a list of size D (the number of parameters) containing
    the indices in the same order as the parameter file.

    Parameters
    ----------
    problem : dict
        The problem definition
    X: numpy.matrix
        A NumPy matrix containing the model inputs
    Y : numpy.array
        A NumPy array containing the model outputs
    num_resamples : int
        The number of resamples when computing confidence intervals (default 10)
    conf_level : float
        The confidence interval level (default 0.95)
    print_to_console : bool
        Print results directly to console (default False)

    References
    ----------
    .. [1] Borgonovo, E. (2007). "A new uncertainty importance measure."
           Reliability Engineering & System Safety, 92(6):771-784,
           doi:10.1016/j.ress.2006.04.015.

    .. [2] Plischke, E., E. Borgonovo, and C. L. Smith (2013). "Global
           sensitivity measures from given data." European Journal of
           Operational Research, 226(3):536-550, doi:10.1016/j.ejor.2012.11.047.

    Examples
    --------
    >>> X = latin.sample(problem, 1000)
    >>> Y = Ishigami.evaluate(X)
    >>> Si = delta.analyze(problem, X, Y, print_to_console=True)
    """
    if seed:
        np.random.seed(seed)

    D = problem['num_vars']
    N = Y.size

    if not 0 < conf_level < 1:
        raise RuntimeError("Confidence level must be between 0-1.")

    # equal frequency partition
    exp = (2 / (7 + np.tanh((1500 - N) / 500)))
    M = min(int(np.ceil(N**exp)), 48)
    m = np.linspace(0, N, M + 1)
    Ygrid = np.linspace(np.min(Y), np.max(Y), 100)

    keys = ('delta', 'delta_conf', 'S1', 'S1_conf')
    S = ResultDict((k, np.zeros(D)) for k in keys)
    S['names'] = problem['names']

    try:
        for i in range(D):
            X_i = X[:, i]
            S['delta'][i], S['delta_conf'][i] = bias_reduced_delta(
                Y, Ygrid, X_i, m, num_resamples, conf_level)
            S['S1'][i] = sobol_first(Y, X_i, m)
            S['S1_conf'][i] = sobol_first_conf(
                Y, X_i, m, num_resamples, conf_level)
    except np.linalg.LinAlgError as e:
        msg = "Singular matrix detected\n"
        msg += "This may be due to the sample size ({}) being too small\n".format(Y.size)
        msg += "If this is not the case, check Y values or raise an issue with the\n"
        msg += "SALib team"

        raise np.linalg.LinAlgError(msg)

    if print_to_console:
        print(S.to_df())

    return S

# Plischke et al. 2013 estimator (eqn 26) for d_hat


def calc_delta(Y, Ygrid, X, m):
    N = len(Y)
    fy = gaussian_kde(Y, bw_method='silverman')(Ygrid)
    abs_fy = np.abs(fy)
    xr = rankdata(X, method='ordinal')

    d_hat = 0
    for j in range(len(m) - 1):
        ix = np.where((xr > m[j]) & (xr <= m[j + 1]))[0]
        nm = len(ix)

        Y_ix = Y[ix]
        if not np.all(np.equal(Y_ix, Y_ix[0])):
            fyc = gaussian_kde(Y_ix, bw_method='silverman')(Ygrid)
            fy_ = np.abs(fy - fyc)
        else:
            fy_ = abs_fy
        
        d_hat += (nm / (2 * N)) * np.trapz(fy_, Ygrid)

    return d_hat


def bias_reduced_delta(Y, Ygrid, X, m, num_resamples, conf_level):
    """Plischke et al. 2013 bias reduction technique (eqn 30)"""
    d = np.zeros(num_resamples)
    d_hat = calc_delta(Y, Ygrid, X, m)

    N = len(Y)
    r = np.random.randint(N, size=(num_resamples, N))
    for i in range(num_resamples):
        r_i = r[i, :]
        d[i] = calc_delta(Y[r_i], Ygrid, X[r_i], m)

    d = 2 * d_hat - d
    return (d.mean(), norm.ppf(0.5 + conf_level / 2) * d.std(ddof=1))


def sobol_first(Y, X, m):
    xr = rankdata(X, method='ordinal')
    Vi = 0
    N = len(Y)
    Y_mean = Y.mean()
    for j in range(len(m) - 1):
        ix = np.where((xr > m[j]) & (xr <= m[j + 1]))[0]
        nm = len(ix)
        Vi += (nm / N) * ((Y[ix].mean() - Y_mean)**2)
    return Vi / np.var(Y)


def sobol_first_conf(Y, X, m, num_resamples, conf_level):
    s = np.zeros(num_resamples)

    N = len(Y)
    r = np.random.randint(N, size=(num_resamples, N))
    for i in range(num_resamples):
        r_i = r[i, :]
        s[i] = sobol_first(Y[r_i], X[r_i], m)

    return norm.ppf(0.5 + conf_level / 2) * s.std(ddof=1)


def cli_parse(parser):
    parser.add_argument('-X', '--model-input-file', type=str, required=True,
                        default=None,
                        help='Model input file')
    parser.add_argument('-r', '--resamples', type=int, required=False,
                        default=10,
                        help='Number of bootstrap resamples for \
                           Sobol confidence intervals')
    return parser


def cli_action(args):
    problem = read_param_file(args.paramfile)
    Y = np.loadtxt(args.model_output_file,
                   delimiter=args.delimiter, usecols=(args.column,))
    X = np.loadtxt(args.model_input_file, delimiter=args.delimiter, ndmin=2)
    if len(X.shape) == 1:
        X = X.reshape((len(X), 1))

    analyze(problem, X, Y, num_resamples=args.resamples, print_to_console=True,
            seed=args.seed)


if __name__ == "__main__":
    common_args.run_cli(cli_parse, cli_action)
=======
from typing import Dict
from scipy.stats import norm, gaussian_kde, rankdata

import numpy as np

from . import common_args
from ..util import read_param_file, ResultDict


def analyze(problem: Dict, X: np.array, Y: np.array, 
            num_resamples: int = 100, conf_level: float = 0.95,
            print_to_console: bool = False, seed: int = None) -> Dict:
    """Perform Delta Moment-Independent Analysis on model outputs.

    Returns a dictionary with keys 'delta', 'delta_conf', 'S1', and 'S1_conf',
    where each entry is a list of size D (the number of parameters) containing
    the indices in the same order as the parameter file.

    Parameters
    ----------
    problem : dict
        The problem definition
    X: numpy.matrix
        A NumPy matrix containing the model inputs
    Y : numpy.array
        A NumPy array containing the model outputs
    num_resamples : int
        The number of resamples when computing confidence intervals (default 10)
    conf_level : float
        The confidence interval level (default 0.95)
    print_to_console : bool
        Print results directly to console (default False)

    References
    ----------
    .. [1] Borgonovo, E. (2007). "A new uncertainty importance measure."
           Reliability Engineering & System Safety, 92(6):771-784,
           doi:10.1016/j.ress.2006.04.015.

    .. [2] Plischke, E., E. Borgonovo, and C. L. Smith (2013). "Global
           sensitivity measures from given data." European Journal of
           Operational Research, 226(3):536-550, doi:10.1016/j.ejor.2012.11.047.

    Examples
    --------
        >>> X = latin.sample(problem, 1000)
        >>> Y = Ishigami.evaluate(X)
        >>> Si = delta.analyze(problem, X, Y, print_to_console=True)
    """
    if seed:
        np.random.seed(seed)

    D = problem['num_vars']
    N = Y.size

    if not 0 < conf_level < 1:
        raise RuntimeError("Confidence level must be between 0-1.")

    # equal frequency partition
    exp = (2 / (7 + np.tanh((1500 - N) / 500)))
    M = int(np.round( min(int(np.ceil(N**exp)), 48) ))
    m = np.linspace(0, N, M + 1)
    Ygrid = np.linspace(np.min(Y), np.max(Y), 100)

    keys = ('delta', 'delta_conf', 'S1', 'S1_conf')
    S = ResultDict((k, np.zeros(D)) for k in keys)
    S['names'] = problem['names']

    if print_to_console:
        print("Parameter %s %s %s %s" % keys)

    try:
        for i in range(D):
            X_i = X[:, i]
            S['delta'][i], S['delta_conf'][i] = bias_reduced_delta(
                Y, Ygrid, X_i, m, num_resamples, conf_level)
            S['S1'][i] = sobol_first(Y, X_i, m)
            S['S1_conf'][i] = sobol_first_conf(
                Y, X_i, m, num_resamples, conf_level)
            if print_to_console:
                print("%s %f %f %f %f" % (S['names'][i], S['delta'][
                    i], S['delta_conf'][i], S['S1'][i], S['S1_conf'][i]))
    except np.linalg.LinAlgError as e:
        msg = "Singular matrix detected\n"
        msg += "This may be due to the sample size ({}) being too small\n".format(Y.size)
        msg += "If this is not the case, check Y values or raise an issue with the\n"
        msg += "SALib team"

        raise np.linalg.LinAlgError(msg)

    return S


def calc_delta(Y, Ygrid, X, m):
    """Plischke et al. (2013) delta index estimator (eqn 26) for d_hat."""
    N = len(Y)
    fy = gaussian_kde(Y, bw_method='silverman')(Ygrid)
    abs_fy = np.abs(fy)
    xr = rankdata(X, method='ordinal')

    d_hat = 0
    for j in range(len(m) - 1):
        ix = np.where((xr > m[j]) & (xr <= m[j + 1]))[0]
        nm = len(ix)

        Y_ix = Y[ix]
        if not np.all(np.equal(Y_ix, Y_ix[0])):
            fyc = gaussian_kde(Y_ix, bw_method='silverman')(Ygrid)
            fy_ = np.abs(fy - fyc)
        else:
            fy_ = abs_fy
        
        d_hat += (nm / (2 * N)) * np.trapz(fy_, Ygrid)

    return d_hat


def bias_reduced_delta(Y, Ygrid, X, m, num_resamples, conf_level):
    """Plischke et al. 2013 bias reduction technique (eqn 30)"""
    d = np.zeros(num_resamples)
    d_hat = calc_delta(Y, Ygrid, X, m)

    N = len(Y)
    r = np.random.randint(N, size=(num_resamples, N))
    for i in range(num_resamples):
        r_i = r[i, :]
        d[i] = calc_delta(Y[r_i], Ygrid, X[r_i], m)

    d = 2 * d_hat - d
    return (d.mean(), norm.ppf(0.5 + conf_level / 2) * d.std(ddof=1))


def sobol_first(Y, X, m):
    xr = rankdata(X, method='ordinal')
    Vi = 0
    N = len(Y)
    Y_mean = Y.mean()
    for j in range(len(m) - 1):
        ix = np.where((xr > m[j]) & (xr <= m[j + 1]))[0]
        nm = len(ix)
        Vi += (nm / N) * ((Y[ix].mean() - Y_mean)**2)
    return Vi / np.var(Y)


def sobol_first_conf(Y, X, m, num_resamples, conf_level):
    s = np.zeros(num_resamples)

    N = len(Y)
    r = np.random.randint(N, size=(num_resamples, N))
    for i in range(num_resamples):
        r_i = r[i, :]
        s[i] = sobol_first(Y[r_i], X[r_i], m)

    return norm.ppf(0.5 + conf_level / 2) * s.std(ddof=1)


def cli_parse(parser):
    parser.add_argument('-X', '--model-input-file', type=str, required=True,
                        default=None,
                        help='Model input file')
    parser.add_argument('-r', '--resamples', type=int, required=False,
                        default=10,
                        help='Number of bootstrap resamples for \
                           Sobol confidence intervals')
    return parser


def cli_action(args):
    problem = read_param_file(args.paramfile)
    Y = np.loadtxt(args.model_output_file,
                   delimiter=args.delimiter, usecols=(args.column,))
    X = np.loadtxt(args.model_input_file, delimiter=args.delimiter, ndmin=2)
    if len(X.shape) == 1:
        X = X.reshape((len(X), 1))

    analyze(problem, X, Y, num_resamples=args.resamples, print_to_console=True,
            seed=args.seed)


if __name__ == "__main__":
    common_args.run_cli(cli_parse, cli_action)
>>>>>>> 2bca42ce
<|MERGE_RESOLUTION|>--- conflicted
+++ resolved
@@ -1,364 +1,178 @@
-<<<<<<< HEAD
-from __future__ import division
-from __future__ import print_function
-
-from scipy.stats import norm, gaussian_kde, rankdata
-
-import numpy as np
-
-from . import common_args
-from ..util import read_param_file, ResultDict
-
-
-def analyze(problem, X, Y, num_resamples=100,
-            conf_level=0.95, print_to_console=False, seed=None):
-    """Perform Delta Moment-Independent Analysis on model outputs.
-
-    Returns a dictionary with keys 'delta', 'delta_conf', 'S1', and 'S1_conf',
-    where each entry is a list of size D (the number of parameters) containing
-    the indices in the same order as the parameter file.
-
-    Parameters
-    ----------
-    problem : dict
-        The problem definition
-    X: numpy.matrix
-        A NumPy matrix containing the model inputs
-    Y : numpy.array
-        A NumPy array containing the model outputs
-    num_resamples : int
-        The number of resamples when computing confidence intervals (default 10)
-    conf_level : float
-        The confidence interval level (default 0.95)
-    print_to_console : bool
-        Print results directly to console (default False)
-
-    References
-    ----------
-    .. [1] Borgonovo, E. (2007). "A new uncertainty importance measure."
-           Reliability Engineering & System Safety, 92(6):771-784,
-           doi:10.1016/j.ress.2006.04.015.
-
-    .. [2] Plischke, E., E. Borgonovo, and C. L. Smith (2013). "Global
-           sensitivity measures from given data." European Journal of
-           Operational Research, 226(3):536-550, doi:10.1016/j.ejor.2012.11.047.
-
-    Examples
-    --------
-    >>> X = latin.sample(problem, 1000)
-    >>> Y = Ishigami.evaluate(X)
-    >>> Si = delta.analyze(problem, X, Y, print_to_console=True)
-    """
-    if seed:
-        np.random.seed(seed)
-
-    D = problem['num_vars']
-    N = Y.size
-
-    if not 0 < conf_level < 1:
-        raise RuntimeError("Confidence level must be between 0-1.")
-
-    # equal frequency partition
-    exp = (2 / (7 + np.tanh((1500 - N) / 500)))
-    M = min(int(np.ceil(N**exp)), 48)
-    m = np.linspace(0, N, M + 1)
-    Ygrid = np.linspace(np.min(Y), np.max(Y), 100)
-
-    keys = ('delta', 'delta_conf', 'S1', 'S1_conf')
-    S = ResultDict((k, np.zeros(D)) for k in keys)
-    S['names'] = problem['names']
-
-    try:
-        for i in range(D):
-            X_i = X[:, i]
-            S['delta'][i], S['delta_conf'][i] = bias_reduced_delta(
-                Y, Ygrid, X_i, m, num_resamples, conf_level)
-            S['S1'][i] = sobol_first(Y, X_i, m)
-            S['S1_conf'][i] = sobol_first_conf(
-                Y, X_i, m, num_resamples, conf_level)
-    except np.linalg.LinAlgError as e:
-        msg = "Singular matrix detected\n"
-        msg += "This may be due to the sample size ({}) being too small\n".format(Y.size)
-        msg += "If this is not the case, check Y values or raise an issue with the\n"
-        msg += "SALib team"
-
-        raise np.linalg.LinAlgError(msg)
-
-    if print_to_console:
-        print(S.to_df())
-
-    return S
-
-# Plischke et al. 2013 estimator (eqn 26) for d_hat
-
-
-def calc_delta(Y, Ygrid, X, m):
-    N = len(Y)
-    fy = gaussian_kde(Y, bw_method='silverman')(Ygrid)
-    abs_fy = np.abs(fy)
-    xr = rankdata(X, method='ordinal')
-
-    d_hat = 0
-    for j in range(len(m) - 1):
-        ix = np.where((xr > m[j]) & (xr <= m[j + 1]))[0]
-        nm = len(ix)
-
-        Y_ix = Y[ix]
-        if not np.all(np.equal(Y_ix, Y_ix[0])):
-            fyc = gaussian_kde(Y_ix, bw_method='silverman')(Ygrid)
-            fy_ = np.abs(fy - fyc)
-        else:
-            fy_ = abs_fy
-        
-        d_hat += (nm / (2 * N)) * np.trapz(fy_, Ygrid)
-
-    return d_hat
-
-
-def bias_reduced_delta(Y, Ygrid, X, m, num_resamples, conf_level):
-    """Plischke et al. 2013 bias reduction technique (eqn 30)"""
-    d = np.zeros(num_resamples)
-    d_hat = calc_delta(Y, Ygrid, X, m)
-
-    N = len(Y)
-    r = np.random.randint(N, size=(num_resamples, N))
-    for i in range(num_resamples):
-        r_i = r[i, :]
-        d[i] = calc_delta(Y[r_i], Ygrid, X[r_i], m)
-
-    d = 2 * d_hat - d
-    return (d.mean(), norm.ppf(0.5 + conf_level / 2) * d.std(ddof=1))
-
-
-def sobol_first(Y, X, m):
-    xr = rankdata(X, method='ordinal')
-    Vi = 0
-    N = len(Y)
-    Y_mean = Y.mean()
-    for j in range(len(m) - 1):
-        ix = np.where((xr > m[j]) & (xr <= m[j + 1]))[0]
-        nm = len(ix)
-        Vi += (nm / N) * ((Y[ix].mean() - Y_mean)**2)
-    return Vi / np.var(Y)
-
-
-def sobol_first_conf(Y, X, m, num_resamples, conf_level):
-    s = np.zeros(num_resamples)
-
-    N = len(Y)
-    r = np.random.randint(N, size=(num_resamples, N))
-    for i in range(num_resamples):
-        r_i = r[i, :]
-        s[i] = sobol_first(Y[r_i], X[r_i], m)
-
-    return norm.ppf(0.5 + conf_level / 2) * s.std(ddof=1)
-
-
-def cli_parse(parser):
-    parser.add_argument('-X', '--model-input-file', type=str, required=True,
-                        default=None,
-                        help='Model input file')
-    parser.add_argument('-r', '--resamples', type=int, required=False,
-                        default=10,
-                        help='Number of bootstrap resamples for \
-                           Sobol confidence intervals')
-    return parser
-
-
-def cli_action(args):
-    problem = read_param_file(args.paramfile)
-    Y = np.loadtxt(args.model_output_file,
-                   delimiter=args.delimiter, usecols=(args.column,))
-    X = np.loadtxt(args.model_input_file, delimiter=args.delimiter, ndmin=2)
-    if len(X.shape) == 1:
-        X = X.reshape((len(X), 1))
-
-    analyze(problem, X, Y, num_resamples=args.resamples, print_to_console=True,
-            seed=args.seed)
-
-
-if __name__ == "__main__":
-    common_args.run_cli(cli_parse, cli_action)
-=======
-from typing import Dict
-from scipy.stats import norm, gaussian_kde, rankdata
-
-import numpy as np
-
-from . import common_args
-from ..util import read_param_file, ResultDict
-
-
-def analyze(problem: Dict, X: np.array, Y: np.array, 
-            num_resamples: int = 100, conf_level: float = 0.95,
-            print_to_console: bool = False, seed: int = None) -> Dict:
-    """Perform Delta Moment-Independent Analysis on model outputs.
-
-    Returns a dictionary with keys 'delta', 'delta_conf', 'S1', and 'S1_conf',
-    where each entry is a list of size D (the number of parameters) containing
-    the indices in the same order as the parameter file.
-
-    Parameters
-    ----------
-    problem : dict
-        The problem definition
-    X: numpy.matrix
-        A NumPy matrix containing the model inputs
-    Y : numpy.array
-        A NumPy array containing the model outputs
-    num_resamples : int
-        The number of resamples when computing confidence intervals (default 10)
-    conf_level : float
-        The confidence interval level (default 0.95)
-    print_to_console : bool
-        Print results directly to console (default False)
-
-    References
-    ----------
-    .. [1] Borgonovo, E. (2007). "A new uncertainty importance measure."
-           Reliability Engineering & System Safety, 92(6):771-784,
-           doi:10.1016/j.ress.2006.04.015.
-
-    .. [2] Plischke, E., E. Borgonovo, and C. L. Smith (2013). "Global
-           sensitivity measures from given data." European Journal of
-           Operational Research, 226(3):536-550, doi:10.1016/j.ejor.2012.11.047.
-
-    Examples
-    --------
-        >>> X = latin.sample(problem, 1000)
-        >>> Y = Ishigami.evaluate(X)
-        >>> Si = delta.analyze(problem, X, Y, print_to_console=True)
-    """
-    if seed:
-        np.random.seed(seed)
-
-    D = problem['num_vars']
-    N = Y.size
-
-    if not 0 < conf_level < 1:
-        raise RuntimeError("Confidence level must be between 0-1.")
-
-    # equal frequency partition
-    exp = (2 / (7 + np.tanh((1500 - N) / 500)))
-    M = int(np.round( min(int(np.ceil(N**exp)), 48) ))
-    m = np.linspace(0, N, M + 1)
-    Ygrid = np.linspace(np.min(Y), np.max(Y), 100)
-
-    keys = ('delta', 'delta_conf', 'S1', 'S1_conf')
-    S = ResultDict((k, np.zeros(D)) for k in keys)
-    S['names'] = problem['names']
-
-    if print_to_console:
-        print("Parameter %s %s %s %s" % keys)
-
-    try:
-        for i in range(D):
-            X_i = X[:, i]
-            S['delta'][i], S['delta_conf'][i] = bias_reduced_delta(
-                Y, Ygrid, X_i, m, num_resamples, conf_level)
-            S['S1'][i] = sobol_first(Y, X_i, m)
-            S['S1_conf'][i] = sobol_first_conf(
-                Y, X_i, m, num_resamples, conf_level)
-            if print_to_console:
-                print("%s %f %f %f %f" % (S['names'][i], S['delta'][
-                    i], S['delta_conf'][i], S['S1'][i], S['S1_conf'][i]))
-    except np.linalg.LinAlgError as e:
-        msg = "Singular matrix detected\n"
-        msg += "This may be due to the sample size ({}) being too small\n".format(Y.size)
-        msg += "If this is not the case, check Y values or raise an issue with the\n"
-        msg += "SALib team"
-
-        raise np.linalg.LinAlgError(msg)
-
-    return S
-
-
-def calc_delta(Y, Ygrid, X, m):
-    """Plischke et al. (2013) delta index estimator (eqn 26) for d_hat."""
-    N = len(Y)
-    fy = gaussian_kde(Y, bw_method='silverman')(Ygrid)
-    abs_fy = np.abs(fy)
-    xr = rankdata(X, method='ordinal')
-
-    d_hat = 0
-    for j in range(len(m) - 1):
-        ix = np.where((xr > m[j]) & (xr <= m[j + 1]))[0]
-        nm = len(ix)
-
-        Y_ix = Y[ix]
-        if not np.all(np.equal(Y_ix, Y_ix[0])):
-            fyc = gaussian_kde(Y_ix, bw_method='silverman')(Ygrid)
-            fy_ = np.abs(fy - fyc)
-        else:
-            fy_ = abs_fy
-        
-        d_hat += (nm / (2 * N)) * np.trapz(fy_, Ygrid)
-
-    return d_hat
-
-
-def bias_reduced_delta(Y, Ygrid, X, m, num_resamples, conf_level):
-    """Plischke et al. 2013 bias reduction technique (eqn 30)"""
-    d = np.zeros(num_resamples)
-    d_hat = calc_delta(Y, Ygrid, X, m)
-
-    N = len(Y)
-    r = np.random.randint(N, size=(num_resamples, N))
-    for i in range(num_resamples):
-        r_i = r[i, :]
-        d[i] = calc_delta(Y[r_i], Ygrid, X[r_i], m)
-
-    d = 2 * d_hat - d
-    return (d.mean(), norm.ppf(0.5 + conf_level / 2) * d.std(ddof=1))
-
-
-def sobol_first(Y, X, m):
-    xr = rankdata(X, method='ordinal')
-    Vi = 0
-    N = len(Y)
-    Y_mean = Y.mean()
-    for j in range(len(m) - 1):
-        ix = np.where((xr > m[j]) & (xr <= m[j + 1]))[0]
-        nm = len(ix)
-        Vi += (nm / N) * ((Y[ix].mean() - Y_mean)**2)
-    return Vi / np.var(Y)
-
-
-def sobol_first_conf(Y, X, m, num_resamples, conf_level):
-    s = np.zeros(num_resamples)
-
-    N = len(Y)
-    r = np.random.randint(N, size=(num_resamples, N))
-    for i in range(num_resamples):
-        r_i = r[i, :]
-        s[i] = sobol_first(Y[r_i], X[r_i], m)
-
-    return norm.ppf(0.5 + conf_level / 2) * s.std(ddof=1)
-
-
-def cli_parse(parser):
-    parser.add_argument('-X', '--model-input-file', type=str, required=True,
-                        default=None,
-                        help='Model input file')
-    parser.add_argument('-r', '--resamples', type=int, required=False,
-                        default=10,
-                        help='Number of bootstrap resamples for \
-                           Sobol confidence intervals')
-    return parser
-
-
-def cli_action(args):
-    problem = read_param_file(args.paramfile)
-    Y = np.loadtxt(args.model_output_file,
-                   delimiter=args.delimiter, usecols=(args.column,))
-    X = np.loadtxt(args.model_input_file, delimiter=args.delimiter, ndmin=2)
-    if len(X.shape) == 1:
-        X = X.reshape((len(X), 1))
-
-    analyze(problem, X, Y, num_resamples=args.resamples, print_to_console=True,
-            seed=args.seed)
-
-
-if __name__ == "__main__":
-    common_args.run_cli(cli_parse, cli_action)
->>>>>>> 2bca42ce
+from typing import Dict
+from scipy.stats import norm, gaussian_kde, rankdata
+
+import numpy as np
+
+from . import common_args
+from ..util import read_param_file, ResultDict
+
+
+def analyze(problem: Dict, X: np.array, Y: np.array, 
+            num_resamples: int = 100, conf_level: float = 0.95,
+            print_to_console: bool = False, seed: int = None) -> Dict:
+    """Perform Delta Moment-Independent Analysis on model outputs.
+
+    Returns a dictionary with keys 'delta', 'delta_conf', 'S1', and 'S1_conf',
+    where each entry is a list of size D (the number of parameters) containing
+    the indices in the same order as the parameter file.
+
+    Parameters
+    ----------
+    problem : dict
+        The problem definition
+    X: numpy.matrix
+        A NumPy matrix containing the model inputs
+    Y : numpy.array
+        A NumPy array containing the model outputs
+    num_resamples : int
+        The number of resamples when computing confidence intervals (default 10)
+    conf_level : float
+        The confidence interval level (default 0.95)
+    print_to_console : bool
+        Print results directly to console (default False)
+
+    References
+    ----------
+    .. [1] Borgonovo, E. (2007). "A new uncertainty importance measure."
+           Reliability Engineering & System Safety, 92(6):771-784,
+           doi:10.1016/j.ress.2006.04.015.
+
+    .. [2] Plischke, E., E. Borgonovo, and C. L. Smith (2013). "Global
+           sensitivity measures from given data." European Journal of
+           Operational Research, 226(3):536-550, doi:10.1016/j.ejor.2012.11.047.
+
+    Examples
+    --------
+        >>> X = latin.sample(problem, 1000)
+        >>> Y = Ishigami.evaluate(X)
+        >>> Si = delta.analyze(problem, X, Y, print_to_console=True)
+    """
+    if seed:
+        np.random.seed(seed)
+
+    D = problem['num_vars']
+    N = Y.size
+
+    if not 0 < conf_level < 1:
+        raise RuntimeError("Confidence level must be between 0-1.")
+
+    # equal frequency partition
+    exp = (2 / (7 + np.tanh((1500 - N) / 500)))
+    M = int(np.round( min(int(np.ceil(N**exp)), 48) ))
+    m = np.linspace(0, N, M + 1)
+    Ygrid = np.linspace(np.min(Y), np.max(Y), 100)
+
+    keys = ('delta', 'delta_conf', 'S1', 'S1_conf')
+    S = ResultDict((k, np.zeros(D)) for k in keys)
+    S['names'] = problem['names']
+
+    try:
+        for i in range(D):
+            X_i = X[:, i]
+            S['delta'][i], S['delta_conf'][i] = bias_reduced_delta(
+                Y, Ygrid, X_i, m, num_resamples, conf_level)
+            S['S1'][i] = sobol_first(Y, X_i, m)
+            S['S1_conf'][i] = sobol_first_conf(
+                Y, X_i, m, num_resamples, conf_level)
+    except np.linalg.LinAlgError as e:
+        msg = "Singular matrix detected\n"
+        msg += "This may be due to the sample size ({}) being too small\n".format(Y.size)
+        msg += "If this is not the case, check Y values or raise an issue with the\n"
+        msg += "SALib team"
+
+        raise np.linalg.LinAlgError(msg)
+
+    if print_to_console:
+        print(S.to_df())
+
+    return S
+
+
+def calc_delta(Y, Ygrid, X, m):
+    """Plischke et al. (2013) delta index estimator (eqn 26) for d_hat."""
+    N = len(Y)
+    fy = gaussian_kde(Y, bw_method='silverman')(Ygrid)
+    abs_fy = np.abs(fy)
+    xr = rankdata(X, method='ordinal')
+
+    d_hat = 0
+    for j in range(len(m) - 1):
+        ix = np.where((xr > m[j]) & (xr <= m[j + 1]))[0]
+        nm = len(ix)
+
+        Y_ix = Y[ix]
+        if not np.all(np.equal(Y_ix, Y_ix[0])):
+            fyc = gaussian_kde(Y_ix, bw_method='silverman')(Ygrid)
+            fy_ = np.abs(fy - fyc)
+        else:
+            fy_ = abs_fy
+        
+        d_hat += (nm / (2 * N)) * np.trapz(fy_, Ygrid)
+
+    return d_hat
+
+
+def bias_reduced_delta(Y, Ygrid, X, m, num_resamples, conf_level):
+    """Plischke et al. 2013 bias reduction technique (eqn 30)"""
+    d = np.zeros(num_resamples)
+    d_hat = calc_delta(Y, Ygrid, X, m)
+
+    N = len(Y)
+    r = np.random.randint(N, size=(num_resamples, N))
+    for i in range(num_resamples):
+        r_i = r[i, :]
+        d[i] = calc_delta(Y[r_i], Ygrid, X[r_i], m)
+
+    d = 2 * d_hat - d
+    return (d.mean(), norm.ppf(0.5 + conf_level / 2) * d.std(ddof=1))
+
+
+def sobol_first(Y, X, m):
+    xr = rankdata(X, method='ordinal')
+    Vi = 0
+    N = len(Y)
+    Y_mean = Y.mean()
+    for j in range(len(m) - 1):
+        ix = np.where((xr > m[j]) & (xr <= m[j + 1]))[0]
+        nm = len(ix)
+        Vi += (nm / N) * ((Y[ix].mean() - Y_mean)**2)
+    return Vi / np.var(Y)
+
+
+def sobol_first_conf(Y, X, m, num_resamples, conf_level):
+    s = np.zeros(num_resamples)
+
+    N = len(Y)
+    r = np.random.randint(N, size=(num_resamples, N))
+    for i in range(num_resamples):
+        r_i = r[i, :]
+        s[i] = sobol_first(Y[r_i], X[r_i], m)
+
+    return norm.ppf(0.5 + conf_level / 2) * s.std(ddof=1)
+
+
+def cli_parse(parser):
+    parser.add_argument('-X', '--model-input-file', type=str, required=True,
+                        default=None,
+                        help='Model input file')
+    parser.add_argument('-r', '--resamples', type=int, required=False,
+                        default=10,
+                        help='Number of bootstrap resamples for \
+                           Sobol confidence intervals')
+    return parser
+
+
+def cli_action(args):
+    problem = read_param_file(args.paramfile)
+    Y = np.loadtxt(args.model_output_file,
+                   delimiter=args.delimiter, usecols=(args.column,))
+    X = np.loadtxt(args.model_input_file, delimiter=args.delimiter, ndmin=2)
+    if len(X.shape) == 1:
+        X = X.reshape((len(X), 1))
+
+    analyze(problem, X, Y, num_resamples=args.resamples, print_to_console=True,
+            seed=args.seed)
+
+
+if __name__ == "__main__":
+    common_args.run_cli(cli_parse, cli_action)